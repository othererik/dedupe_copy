"""Manifest file handling for dedupe_copy.
Manifests store a mapping of hash -> list of files with that hash
They are the core data structure use to track duplicates
and what files have been read.
"""

import logging
import os
import random
import threading
from typing import Any, List, Optional, Set, Tuple, Union

from .disk_cache_dict import CacheDict, DefaultCacheDict

logger = logging.getLogger(__name__)


class Manifest:
    """Manages the storage and retrieval of file hash and metadata.

    This class provides a dictionary-like interface for accessing file data,
    while also tracking which files have been read in a separate structure.
    It supports loading from and saving to disk, as well as combining
    multiple manifests.

    Attributes:
        path: The primary path for the manifest file.
        md5_data: A dictionary-like object mapping hashes to file metadata.
        read_sources: A set-like object tracking files that have been read.
        save_event: An optional event to signal save operations.
    """

    cache_size = 10000

    def __init__(
        self,
        manifest_paths: Optional[Union[str, List[str]]],
        save_path: Optional[str] = None,
        temp_directory: Optional[str] = None,
        save_event: Optional[threading.Event] = None,
    ) -> None:
        """Initializes the Manifest.

        Args:
            manifest_paths: A path or list of paths to load manifests from.
            save_path: The default path for saving the manifest.
            temp_directory: A directory for temporary files. Required if
                            `save_path` is not provided.
            save_event: An optional event to coordinate save operations.
        """
        self.temp_directory = temp_directory
        if save_path:
            self.path = save_path
        else:
            assert (
                temp_directory is not None
            ), "temp_directory must be provided if save_path is not"
            self.path = os.path.join(
                temp_directory, f"temporary_{random.getrandbits(16)}.dict"
            )
        self.md5_data: Any = {}
        self.read_sources: Any = {}
        self.save_event = save_event
        if manifest_paths:
            if not isinstance(manifest_paths, list):
                self.load(manifest_paths)
            else:
                self._load_manifest_list(manifest_paths)
        else:
            sources_path = f"{self.path}.read"
            # no data yet
            if os.path.exists(self.path):
                logger.info("Removing old manifest file at: %r", self.path)
                os.unlink(self.path)
            if os.path.exists(sources_path):
                logger.info("Removing old manifest sources file at: %r", sources_path)
                os.unlink(sources_path)
            logger.info("creating manifests %s / %s", self.path, sources_path)
            self.md5_data = DefaultCacheDict(
                list, db_file=self.path, max_size=self.cache_size
            )
            self.read_sources = CacheDict(
                db_file=sources_path, max_size=self.cache_size
            )

    def __contains__(self, key: str) -> bool:
        """Check if key exists in manifest."""
        return key in self.md5_data

    def __getitem__(self, key: str) -> Any:
        """Get value for key from manifest."""
        return self.md5_data[key]

    def __setitem__(self, key: str, value: Any) -> None:
        """Set value for key in manifest."""
        self.md5_data[key] = value

    def __delitem__(self, key: str) -> None:
        """Delete key from manifest."""
        del self.md5_data[key]

    def __len__(self) -> int:
        """Return number of hash keys in manifest."""
        return len(self.md5_data)

    def save(
        self,
        path: Optional[str] = None,
        no_walk: bool = False,
        rebuild_sources: bool = True,
    ) -> None:
        """Saves the manifest to disk.

        This method writes the main hash data and the set of read sources to
        their respective files.

        Args:
            path: The path to save the manifest to. If None, the default
                  path is used.
            no_walk: If True, the read sources are not repopulated from the
                     main data before saving.
            rebuild_sources: If True, the read sources are repopulated from
                             the main data.
        """
        if self.save_event:
            self.save_event.set()
        path = path or self.path
        try:
            # Save the main data first, then populate and save sources.
            # This ensures that if a read happens during save, the main
            # data is consistent.
            logger.info("Writing manifest of %d hashes to %s", len(self.md5_data), path)
            self.md5_data.save(db_file=path)

            if rebuild_sources and not no_walk:
                self._populate_read_sources()

            logger.info(
                "Writing sources of %d files to %s.read", len(self.read_sources), path
            )
            self.read_sources.save(db_file=f"{path}.read")
        finally:
            if self.save_event:
                self.save_event.clear()

    def close(self) -> None:
        """Closes the underlying database files for the manifest."""
        if hasattr(self, "md5_data") and hasattr(self.md5_data, "close"):
            self.md5_data.close()
        if hasattr(self, "read_sources") and hasattr(self.read_sources, "close"):
            self.read_sources.close()

    def load(self, path: Optional[str] = None) -> None:
        """Loads a manifest from disk.

        This method closes any existing manifest data and loads new data from
        the specified path.

        Args:
            path: The path to the manifest file to load. If None, the default
                  path is used.
        """
        path = path or self.path
        self.close()
        self.md5_data, self.read_sources = self._load_manifest(path=path)

    def items(self) -> Any:
        """Return items view of manifest data."""
        return self.md5_data.items()

    def iteritems(self) -> Any:
        """Deprecated: Use items() instead"""
        return self.md5_data.items()

    def remove_files(self, files_to_remove: List[str]) -> None:
<<<<<<< HEAD
        """Remove a list of files from the manifest."""
        files_to_remove_set = set(files_to_remove)
        hashes_to_modify = {}

        # First, find which hashes are affected without creating a full reverse map
=======
        """Removes a list of specified files from the manifest.

        This method updates both the main hash data and the read sources to
        remove all traces of the specified files.

        Args:
            files_to_remove: A list of file paths to be removed.
        """
        # Create a reverse lookup from path to hash
        path_to_hash = {}
>>>>>>> 152464c1
        for hash_val, file_list in self.md5_data.items():
            # Check if any file associated with this hash needs to be removed
            if any(file_info[0] in files_to_remove_set for file_info in file_list):
                hashes_to_modify[hash_val] = file_list

        # Now, process only the affected hashes
        for hash_val, file_list in hashes_to_modify.items():
            new_file_list = [
                file_info
                for file_info in file_list
                if file_info[0] not in files_to_remove_set
            ]

            if new_file_list:
                self.md5_data[hash_val] = new_file_list
            else:
                # If no files are left for this hash, remove the hash key entirely
                del self.md5_data[hash_val]

        # Update read_sources separately for efficiency
        for path in files_to_remove_set:
            if path in self.read_sources:
                del self.read_sources[path]

    def _populate_read_sources(self) -> None:
        """Populate the read_sources list from the md5_data."""
        # Clear existing sources to prevent duplication when re-populating
        self.read_sources.clear()
        dict_iter = self.md5_data.items()
        for _, info in dict_iter:
            for file_data in info:
                src = file_data[0]
                if src not in self.read_sources:
                    self.read_sources[src] = None

    def hash_set(self) -> Set[str]:
        """Returns a set of all hash keys present in the manifest.

        Returns:
            A set containing all the unique hash keys.
        """
        return set(self.md5_data.keys())

    def _load_manifest(self, path: Optional[str] = None) -> Tuple[Any, Any]:
        path = path or self.path
        logger.info("Reading manifest from %r...", path)
        # Would be nice to just get the fd, but backends require a path
        md5_data = DefaultCacheDict(list, db_file=path, max_size=self.cache_size)
        md5_data.load()
        logger.info("... read %d hashes", len(md5_data))
        read_sources = CacheDict(db_file=f"{path}.read", max_size=self.cache_size)
        read_sources.load()
        logger.info("... in %d files", len(read_sources))
        return md5_data, read_sources

    @staticmethod
    def _combine_manifests(
        manifests: List[Tuple[Any, Any]], temp_directory: Optional[str]
    ) -> Tuple[Any, Any]:
        """Combine multiple manifest data structures into one.
        Args:
            manifests: List of (md5_data, read_sources) tuples to combine
            temp_directory: The directory to use for temporary files.
        Returns:
            Tuple of (combined_md5_data, combined_read_sources)
        """
        assert temp_directory is not None
        combined_md5_path = os.path.join(
            temp_directory, f"combined_md5_{random.getrandbits(16)}.dict"
        )
        combined_read_path = f"{combined_md5_path}.read"
        combined_md5 = DefaultCacheDict(list, db_file=combined_md5_path)
        combined_read = CacheDict(db_file=combined_read_path)

        for m, r in manifests:
            for key, files in m.items():
                current_files = combined_md5[key]
                # Use a set for faster lookups
                existing_files = {tuple(f) for f in current_files}
                new_files_added = False
                for info in files:
                    info_tuple = tuple(info)
                    if info_tuple not in existing_files:
                        current_files.append(info)
                        existing_files.add(info_tuple)
                        new_files_added = True

                if new_files_added:
                    combined_md5[key] = current_files
            for key in r:
                combined_read[key] = None
            m.close()
            r.close()
        return combined_md5, combined_read

    def _load_manifest_list(self, manifests: List[str]) -> None:
        if not isinstance(manifests, list):
            raise TypeError("manifests must be a list")

        # If there's only one manifest, load it directly without combining.
        if len(manifests) == 1:
            self.load(manifests[0])
            return

        loaded = []
        try:
            for src in manifests:
                loaded.append(self._load_manifest(src))

            # Close existing manifests before replacing them
            self.close()

            self.md5_data, self.read_sources = self._combine_manifests(
                loaded, self.temp_directory
            )
        finally:
            # Ensure temporary manifest dicts used for loading are closed
            for md5_data, read_sources in loaded:
                if hasattr(md5_data, "close"):
                    md5_data.close()
                if hasattr(read_sources, "close"):
                    read_sources.close()

    def convert_manifest_paths(
        self, paths_from: str, paths_to: str, temp_directory: Optional[str] = None
    ) -> None:
        """Converts file paths in the manifest by replacing a prefix.

        This method is useful for adapting a manifest to a new directory
        structure, for example, when moving files to a different location.

        Args:
            paths_from: The prefix to be replaced in the file paths.
            paths_to: The new prefix to substitute.
            temp_directory: A directory for temporary files during the
                            conversion.
        """
        temp_directory = temp_directory or self.temp_directory
        for key, val in self.md5_data.items():
            new_values = []
            for file_data in val:
                new_values.append(
                    [file_data[0].replace(paths_from, paths_to, 1)] + file_data[1:]
                )
            self.md5_data[key] = new_values
        # build a new set of values and move into place
        # Note: Using CacheDict for read_sources (could optimize with a persistent
        # set implementation)
        db_file = self.read_sources.db_file_path()
        assert temp_directory is not None, "temp_directory must be provided"
        new_sources = CacheDict(
            db_file=os.path.join(temp_directory, "temp_convert.dict"),
            max_size=self.cache_size,
        )
        for key in self.read_sources:
            new_sources[key.replace(paths_from, paths_to, 1)] = None
        del self.read_sources
        new_sources.save(db_file=db_file)
        self.read_sources = new_sources
        self.md5_data.save()
        self.read_sources.save()<|MERGE_RESOLUTION|>--- conflicted
+++ resolved
@@ -173,24 +173,19 @@
         return self.md5_data.items()
 
     def remove_files(self, files_to_remove: List[str]) -> None:
-<<<<<<< HEAD
-        """Remove a list of files from the manifest."""
+        """Removes a list of specified files from the manifest.
+
+        This method updates both the main hash data and the read sources to
+        remove all traces of the specified files.
+
+        Args:
+            files_to_remove: A list of file paths to be removed.
+        """
+        # Create a reverse lookup from path to hash
         files_to_remove_set = set(files_to_remove)
         hashes_to_modify = {}
 
         # First, find which hashes are affected without creating a full reverse map
-=======
-        """Removes a list of specified files from the manifest.
-
-        This method updates both the main hash data and the read sources to
-        remove all traces of the specified files.
-
-        Args:
-            files_to_remove: A list of file paths to be removed.
-        """
-        # Create a reverse lookup from path to hash
-        path_to_hash = {}
->>>>>>> 152464c1
         for hash_val, file_list in self.md5_data.items():
             # Check if any file associated with this hash needs to be removed
             if any(file_info[0] in files_to_remove_set for file_info in file_list):
